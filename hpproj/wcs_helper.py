#!/usr/bin/env python
# -*- coding: utf-8 -*-

# Copyright (c) 2016 IAS / CNRS / Univ. Paris-Sud
# LGPL License - see attached LICENSE file
# Author: Alexandre Beelen <alexandre.beelen@ias.u-psud.fr>

"""Series of helper function to deal with building wcs objects"""

import logging
import numpy as np

from astropy.wcs import WCS
from astropy.coordinates import ICRS, Galactic, Angle, SkyCoord

from .decorator import update_docstring

VALID_PROJ = ['AZP', 'SZP', 'TAN', 'STG', 'SIN',
              'ARC', 'ZPN', 'ZEA', 'AIR', 'CYP',
              'CEA', 'CAR', 'MER', 'COP', 'COE',
              'COD', 'COO', 'SFL', 'PAR', 'MOL',
              'AIT', 'BON', 'PCO', 'TSC', 'CSC',
              'QSC', 'HPX', 'XPH']

DEFAULT_SHAPE_OUT = (512, 512)
VALID_GALACTIC = ['galactic', 'g']
VALID_EQUATORIAL = ['celestial2000', 'equatorial', 'eq', 'c', 'q', 'fk4', 'fk5', 'icrs']

logging.basicConfig(format='%(asctime)s -- %(levelname)s: %(message)s', level=logging.DEBUG)

__all__ = ['build_wcs', 'build_wcs_cube', 'build_wcs_2pts',
           'build_ctype', 'equiv_celestial', 'rot_frame',
           'build_wcs_profile']


def equiv_celestial(frame):
    """Return an equivalent ~astropy.coordfinates.builtin_frames

    Notes
    -----
    We do not care of the differences between ICRS/FK4/FK5
    """

    frame = frame.lower()
    if frame in VALID_GALACTIC:
        frame = Galactic()
    elif frame in VALID_EQUATORIAL:
        frame = ICRS()
    elif frame in ['ecliptic', 'e']:
        raise ValueError("Ecliptic coordinate frame not yet supported by astropy")
    return frame


def build_ctype(coordsys, proj_type):
    """Build a valid spatial ctype for a wcs header

    Parameters
    ----------
    coordsys : str ('GALATIC', 'EQUATORIAL')
        the coordinate system of the plate
    proj_type: str ('TAN', 'SIN', 'GSL', ...)
        any projection system supported by WCS

    Returns
    -------
    list:
        a list with the 2 corresponding spatial ctype
    """

    coordsys = coordsys.lower()
    proj_type = proj_type.upper()

    if proj_type not in VALID_PROJ:
        raise ValueError('Unsupported projection')

    if coordsys in VALID_GALACTIC:
        axes = ['GLON-', 'GLAT-']
    elif coordsys in VALID_EQUATORIAL:
        axes = ['RA---', 'DEC--']
    else:
        raise ValueError('Unsupported coordsys')

    return [coord + proj_type for coord in axes]


def rot_frame(coord, proj_sys):
    """Retrieve the proper longitude and latitude

    Parameters
    ----------
    coord : :class:`astropy.coordinate.SkyCoord`
       the sky coordinate of the center of the projection
    proj_sys : str ('GALACTIC', 'EQUATORIAL')
        the coordinate system of the plate (from HEALPIX maps....)

    Returns
    -------
    :class:`~astropy.coordinate.SkyCoord`
        rotated frame
    """

    proj_sys = proj_sys.lower()

    if proj_sys in VALID_EQUATORIAL:
        coord = coord.transform_to(ICRS)
<<<<<<< HEAD
        lon, lat = coord.ra.deg, coord.dec.deg
    elif proj_sys in VALID_GALACTIC:
        coord = coord.transform_to(Galactic)
        lon, lat = coord.l.deg, coord.b.deg
=======
    elif proj_sys in VALID_GALACTIC:
        coord = coord.transform_to(Galactic)
>>>>>>> ba78274e
    else:
        raise ValueError('Unsuported coordinate system for the projection')

    return coord


# Cyclic reference if trying to move it to decorator.py
def _lonlat(build_wcs_func):
    """Will decorate the build_wcs function to be able to use it with lon/lat, proj_sys instead of an :class:`astropy.coordinate.SkyCoord` object

    Parameters
    ----------
    build_wcs_func : fct
    a build_wcs_func function (with coords as the first argument

    Returns
    -------
    The same function decorated

    Notes
    -----
    To use this decorator
    build_wcs_lonlat = _lonlat(build_wcs)
    or use @_lonlat on the function declaration

    """

    def decorator(*args, **kwargs):
        """Transform a function call from (lon, lat, src_frame,*) to (coord, *)"""
        if len(args) > 1 and not isinstance(args[0], SkyCoord):

            # Otherwise proceed to fiddling the arguments..
            lon, lat = args[0:2]
            src_frame = kwargs.pop('src_frame', 'EQUATORIAL').lower()

            # Checks proper arguments values
            assert isinstance(lon, float) or isinstance(lon, int), 'lon must be a float'
            assert isinstance(lat, float) or isinstance(lat, int), 'latitude must be a float'
            assert src_frame in VALID_GALACTIC or src_frame in VALID_EQUATORIAL, 'src_frame must be a valid frame'

            frame = equiv_celestial(src_frame)
            coord = SkyCoord(lon, lat, frame=frame, unit="deg")
            # Ugly fix to modigy the args
            args = list(args)
            args.insert(2, coord)
            args = tuple(args[2:])
        return build_wcs_func(*args, **kwargs)

    decorator._coord = build_wcs_func
    decorator.__doc__ = update_docstring(build_wcs_func, skip=6, head_docstring="""
    Parameters
    ----------
    coord : :class:`astropy.coordinate.SkyCoord`
        the sky coordinate of the center of the projection

        or

    lon,lat : floats
        the sky coordinates of the center of projection and
    src_frame :  keyword, str, ('GALACTIC', 'EQUATORIAL')
        the coordinate system of the longitude and latitude (default EQUATORIAL)""", foot_docstring="""
    Notes
    -----
    You can access a function using only catalogs with the ._coord() method
    """)
    return decorator


def build_wcs_profile(pixsize=0.01):

    wcs = WCS(naxis=1)

    # CRPIX IS in Fortran convention -> first pixel edge is 0
    wcs.wcs.crpix = [0.5]
    wcs.wcs.cdelt = [pixsize]
    wcs.wcs.crval = [0]

    wcs.wcs.ctype = ["RADIUS"]

    return wcs


@_lonlat
def build_wcs(coord, pixsize=0.01, shape_out=DEFAULT_SHAPE_OUT, proj_sys='EQUATORIAL', proj_type='TAN'):
    """Construct a :class:`~astropy.wcs.WCS` object for a 2D image

    Parameters
    ----------
    coord : :class:`astropy.coordinate.SkyCoord`
        the sky coordinate of the center of the projection
    pixsize : float
        size of the pixel (in degree)
    shape_out : tuple
        shape of the output map  (n_y,n_x)
    proj_sys : str ('GALACTIC', 'EQUATORIAL')
        the coordinate system of the plate (from HEALPIX maps....)
    proj_type : str ('TAN', 'SIN', 'GSL', ...)
        the projection system to use

    Returns
    -------
    WCS: :class:`~astropy.wcs.WCS`
        An corresponding wcs object
    """

    assert isinstance(shape_out, (tuple, list, np.ndarray))
    assert len(shape_out) == 2

    coord = rot_frame(coord, proj_sys)

    proj_type = proj_type.upper()
    if proj_type not in VALID_PROJ:
        raise ValueError('Unvupported projection')

    wcs = WCS(naxis=2)

    # CRPIX IS in Fortran convention
    wcs.wcs.crpix = (np.array(shape_out, dtype=np.float) + 1) / 2
    wcs.wcs.cdelt = np.array([-pixsize, pixsize])
    wcs.wcs.crval = [coord.data.lon.deg, coord.data.lat.deg]

    wcs.wcs.ctype = build_ctype(proj_sys, proj_type)

    return wcs


@_lonlat
def build_wcs_cube(coord, index, pixsize=0.01, shape_out=DEFAULT_SHAPE_OUT, proj_sys='EQUATORIAL', proj_type='TAN'):
    """Construct a :class:`~astropy.wcs.WCS` object for a 3D cube, where the 3rd dimension is an index

    Parameters
    ----------
    coord : :class:`astropy.coordinate.SkyCoord`
        the sky coordinate of the center of the projection
    index : int
        reference index
    pixsize : float
        size of the pixel (in degree)
    shape_out : tuple
        shape of the output map (n_y, n_x)
    proj_sys : str ('GALACTIC', 'EQUATORIAL')
        the coordinate system of the plate (from HEALPIX maps....)
    proj_type : str ('TAN', 'SIN', 'GSL', ...)
        the projection system to use

    Returns
    -------
    WCS: :class:`~astropy.wcs.WCS`
        An corresponding wcs object
    """

    coord = rot_frame(coord, proj_sys)

    proj_type = proj_type.upper()
    if proj_type not in VALID_PROJ:
        raise ValueError('Unvupported projection')

    wcs = WCS(naxis=3)
    wcs.wcs.crpix = np.append((np.array(shape_out, dtype=np.float) + 1) / 2, 1)
    wcs.wcs.cdelt = np.append(np.array([-pixsize, pixsize]), 1)
    wcs.wcs.crval = np.array([coord.data.lon.deg, coord.data.lat.deg, index])

    wcs.wcs.ctype = np.append(build_ctype(proj_sys, proj_type), 'INDEX').tolist()

    return wcs


def relative_pixsize(coords, pixsize, shape_out, relative_pos):
    """Compute relative_pos or pixsize depending on the input

    Parameters
    ----------
    coords : class:`astropy.coordinate.SkyCoord`
        the 2 sky coordinates of the projection, they will be horizontal in the resulting wcs
    pixsize : float
        size of the pixel (in degree) (default: None, use relative_pos and shape_out)
    shape_out : tuple
        shape of the output map  (n_y,n_x)
    relative_pos : tuple
        the relative position of the 2 sources along the x direction [0-1] (will be computed if pixsize is given)

    Returns
    -------
    tuple
        (pixsize, relative_pos)
    """

    assert len(coords) == 2 & len(shape_out) == 2 & len(relative_pos) == 2, "Must have a length of 2"

    if pixsize:
        # Compute relative_pos from pixsize and distance between
        # sources
        ang_distance = coords[0].separation(coords[1])
        pix_distance = ang_distance.deg / pixsize
        relative_pos = pix_distance / shape_out[1]
        # Center it
        relative_pos = 0.5 + np.array([-1., 1]) * relative_pos / 2
    else:
        # Compute pixsize from relative_pos and distance between
        # sources
        pix_distance = np.array(relative_pos) * shape_out[1]
        pix_distance = np.max(pix_distance) - np.min(pix_distance)
        ang_distance = coords[0].separation(coords[1])
        pixsize = ang_distance.deg / pix_distance

    return pixsize, relative_pos


def build_wcs_2pts(coords, pixsize=None, shape_out=DEFAULT_SHAPE_OUT, proj_sys='EQUATORIAL', proj_type='TAN', relative_pos=(2. / 5, 3. / 5)):
    """Construct a :class:`~astropy.wcs.WCS` object for a 2D image

    Parameters
    ----------
    coords : class:`astropy.coordinate.SkyCoord`
        the 2 sky coordinates of the projection, they will be horizontal in the resulting wcs
    pixsize : float
        size of the pixel (in degree) (default: None, use relative_pos and shape_out)
    shape_out : tuple
        shape of the output map  (n_y,n_x)
    coordsys : str ('GALACTIC', 'EQUATORIAL')
        the coordinate system of the plate (from HEALPIX maps....) will be rotated anyway
    proj_type : str ('TAN', 'SIN', 'GSL', ...)
        the projection system to use, the first coordinate will be the projection center
    relative_pos : tuple
        the relative position of the 2 sources along the x direction [0-1] (will be computed if pixsize is given)

    Returns
    -------
    WCS: :class:`~astropy.wcs.WCS`
        An corresponding wcs object

    Notes
    -----

    By default relative_pos is used to place the sources, and the
    pixsize is derived, but if you define pixsize, then the
    relative_pos will be computed and the sources placed at the center
    of the image

    """

    frame = equiv_celestial(proj_sys)

    proj_type = proj_type.upper()
    if proj_type not in VALID_PROJ:
        raise ValueError('Unsupported projection')

    coords = [coord.transform_to(frame) for coord in coords]
    wcs = WCS(naxis=2)
    pixsize, relative_pos = relative_pixsize(coords, pixsize, shape_out, relative_pos)

    # Put the first source on the relative_pos[0]
    wcs.wcs.crpix = np.array([relative_pos[0], 1. / 2], dtype=np.float) * (
        np.array(shape_out, dtype=np.float)[::-1])
    wcs.wcs.crval = [coords[0].data.lon.deg, coords[0].data.lat.deg]

    wcs.wcs.cdelt = np.array([-pixsize, pixsize])
    # Computes the on-sky position angle (East of North) between this SkyCoord and another.
    rot_angle = (coords[0].position_angle(coords[1]) + Angle(90, unit='deg')).wrap_at('180d')

    logging.debug('... rotating frame with %s deg', rot_angle.degree)
    wcs.wcs.pc = [[np.cos(rot_angle.radian), np.sin(-rot_angle.radian)],
                  [np.sin(rot_angle.radian), np.cos(rot_angle.radian)]]

    wcs.wcs.ctype = build_ctype(proj_sys, proj_type)

    return wcs<|MERGE_RESOLUTION|>--- conflicted
+++ resolved
@@ -103,15 +103,8 @@
 
     if proj_sys in VALID_EQUATORIAL:
         coord = coord.transform_to(ICRS)
-<<<<<<< HEAD
-        lon, lat = coord.ra.deg, coord.dec.deg
     elif proj_sys in VALID_GALACTIC:
         coord = coord.transform_to(Galactic)
-        lon, lat = coord.l.deg, coord.b.deg
-=======
-    elif proj_sys in VALID_GALACTIC:
-        coord = coord.transform_to(Galactic)
->>>>>>> ba78274e
     else:
         raise ValueError('Unsuported coordinate system for the projection')
 
