#!/usr/bin/env python
# -*- coding: utf-8 -*-

# Copyright (c) 2016 IAS / CNRS / Univ. Paris-Sud
# LGPL License - see attached LICENSE file
# Author: Alexandre Beelen <alexandre.beelen@ias.u-psud.fr>

"""Series of decorator functions"""

import numpy as np
from astropy.io import fits

__all__ = ['_hpmap', 'update_docstring']


# Decorator and decorated functions
def update_docstring(fct, skip=0, head_docstring=None, foot_docstring=None):
    """Update the docstring of a decorated function by insterting a docstring at the beginning

    Parameters
    ----------
    fct : fct
        the original function from which we extract the documentation
    skip : int
        number of line to skip in the original documentation
    head_docstring : str
        additionnal documentation to be insterted at the top
    foot_docstring : str
        additionnal documentation to be inserted at the end

    Returns
    -------
    fct
        the decorator function with the updated docstring
    """

    # Extract first line of the original function
    docstring = str(fct.__doc__).split('\n')[0]

    if head_docstring:
        docstring += head_docstring

    docstring += '\n' + '\n'.join(str(fct.__doc__).split('\n')[skip:])

    if foot_docstring:
        docstring += foot_docstring

    return docstring


def _hpmap(hphdu_func):
    """Will decorate the function taking hp_hdu function to be able to use it with hp_map, hp_header instead of an :class:`astropy.io.fits.ImageHDU` object

    Parameters
    ----------
    a function using hp_hpu :class:`astropy.io.fits.ImageHDU` as the first argument

    Returns
    -------
    The same function decorated

    Notes
    -----
    To use this decorator
    hp_to_wcs = _hpmap(hphdu_to_wcs)
    or use @_hpmap on the function declaration
    """

    def decorator(*args, **kargs):
        """Transform a function call from (hp_map, hp_header,*) to (ImageHDU, *)"""
        if isinstance(args[0], np.ndarray) and \
           (isinstance(args[1], dict) or isinstance(args[1], fits.Header)):
            hp_hdu = fits.ImageHDU(args[0], fits.Header(args[1]))
            # Ugly fix to modigy the args
            args = list(args)
            args.insert(2, hp_hdu)
            args = tuple(args[2:])
        return hphdu_func(*args, **kargs)

    decorator._hphdu = hphdu_func
    decorator.__doc__ = update_docstring(hphdu_func, skip=6, head_docstring="""

    Parameters
    ----------
    hp_hdu : :class:`astropy.io.fits.ImageHDU`
        a pseudo ImageHDU with the healpix map and the associated header

        or

    hp_map : array_like
<<<<<<< HEAD
        healpix map with corresponding
    hp_header : :class:`astropy.fits.header.Header`""", foot_docstring="""
=======
        healpix map with corresponding...
    hp_header : :class:`astropy.fits.header.Header`
        ...header""", foot_docstring="""
>>>>>>> ba78274e
    Notes
    -----
    You can access a function using only catalogs with the ._coord() method
    """)
    return decorator<|MERGE_RESOLUTION|>--- conflicted
+++ resolved
@@ -88,14 +88,9 @@
         or
 
     hp_map : array_like
-<<<<<<< HEAD
-        healpix map with corresponding
-    hp_header : :class:`astropy.fits.header.Header`""", foot_docstring="""
-=======
         healpix map with corresponding...
     hp_header : :class:`astropy.fits.header.Header`
         ...header""", foot_docstring="""
->>>>>>> ba78274e
     Notes
     -----
     You can access a function using only catalogs with the ._coord() method
